/*
 * Copyright (c) 2020, NVIDIA CORPORATION. All rights reserved.
 *
 * Redistribution and use in source and binary forms, with or without
 * modification, are permitted provided that the following conditions
 * are met:
 *  * Redistributions of source code must retain the above copyright
 *    notice, this list of conditions and the following disclaimer.
 *  * Redistributions in binary form must reproduce the above copyright
 *    notice, this list of conditions and the following disclaimer in the
 *    documentation and/or other materials provided with the distribution.
 *  * Neither the name of NVIDIA CORPORATION nor the names of its
 *    contributors may be used to endorse or promote products derived
 *    from this software without specific prior written permission.
 *
 * THIS SOFTWARE IS PROVIDED BY THE COPYRIGHT HOLDERS ``AS IS'' AND ANY
 * EXPRESS OR IMPLIED WARRANTIES, INCLUDING, BUT NOT LIMITED TO, THE
 * IMPLIED WARRANTIES OF MERCHANTABILITY AND FITNESS FOR A PARTICULAR
 * PURPOSE ARE DISCLAIMED.  IN NO EVENT SHALL THE COPYRIGHT OWNER OR
 * CONTRIBUTORS BE LIABLE FOR ANY DIRECT, INDIRECT, INCIDENTAL, SPECIAL,
 * EXEMPLARY, OR CONSEQUENTIAL DAMAGES (INCLUDING, BUT NOT LIMITED TO,
 * PROCUREMENT OF SUBSTITUTE GOODS OR SERVICES; LOSS OF USE, DATA, OR
 * PROFITS; OR BUSINESS INTERRUPTION) HOWEVER CAUSED AND ON ANY THEORY
 * OF LIABILITY, WHETHER IN CONTRACT, STRICT LIABILITY, OR TORT
 * (INCLUDING NEGLIGENCE OR OTHERWISE) ARISING IN ANY WAY OUT OF THE USE
 * OF THIS SOFTWARE, EVEN IF ADVISED OF THE POSSIBILITY OF SUCH DAMAGE.
 */

<<<<<<< HEAD
#include "nvcomp/gdeflate.h"
#include "test_batch_c_api.h"

GENERATE_TESTS(Gdeflate);
=======
#ifdef ENABLE_GDEFLATE
#include "nvcomp/gdeflate.h"
#include "test_batch_c_api.h"

GENERATE_TESTS(Gdeflate);
#else
int main(int argc, char** argv) {return 0;}
#endif
>>>>>>> 0c2f96a2
<|MERGE_RESOLUTION|>--- conflicted
+++ resolved
@@ -26,12 +26,6 @@
  * OF THIS SOFTWARE, EVEN IF ADVISED OF THE POSSIBILITY OF SUCH DAMAGE.
  */
 
-<<<<<<< HEAD
-#include "nvcomp/gdeflate.h"
-#include "test_batch_c_api.h"
-
-GENERATE_TESTS(Gdeflate);
-=======
 #ifdef ENABLE_GDEFLATE
 #include "nvcomp/gdeflate.h"
 #include "test_batch_c_api.h"
@@ -39,5 +33,4 @@
 GENERATE_TESTS(Gdeflate);
 #else
 int main(int argc, char** argv) {return 0;}
-#endif
->>>>>>> 0c2f96a2
+#endif